--- conflicted
+++ resolved
@@ -4,21 +4,12 @@
 
 void FogRunTime::registerNode(NodeEnginePtr ptr)
 {
-<<<<<<< HEAD
 //	if ( nodeInfos.find(ptr->getId()) == nodeInfos.end() )
 //	{
 //		nodeInfos[ptr->getId()] = ptr;
 //	} else {
 //		assert(0);
 //	}
-=======
-    if (nodeInfos.find(ptr->getId()) == nodeInfos.end()) {
-        nodeInfos[ptr->getId()] = ptr;
-    }
-    else {
-        assert(0);
-    }
->>>>>>> bcc72629
 }
 
 void FogRunTime::deployQuery(FogExecutionPlan fogPlan) { assert(0); }
