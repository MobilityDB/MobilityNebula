--- conflicted
+++ resolved
@@ -20,34 +20,21 @@
 #define PROC_STAT_CPU_COLUMNS 11
 
 class NodeProperties {
-<<<<<<< HEAD
 public:
   NodeProperties():nbrProcessors(0) {};
-=======
-  public:
-    NodeProperties(){};
->>>>>>> bcc72629
 
     ~NodeProperties() {}
 
-<<<<<<< HEAD
   void print();
   std::string dump(int setw=-1);
   void load(const char *metricsBuffer);
   JSON load();
-=======
-    void print();
-    std::string dump(int setw = -1);
-    JSON load(const char* metricsBuffer);
-    JSON load();
->>>>>>> bcc72629
 
     void readCpuStats();     // read cpu inforamtion
     void readMemStats();     // read memory information
     void readFsStats();      // read file system information
     void readNetworkStats(); // read network information
 
-<<<<<<< HEAD
   std::string getCpuStats();
   std::string getNetworkStats();
   std::string getMemStats();
@@ -58,33 +45,6 @@
 
 private:
   long nbrProcessors;
-=======
-    std::string getCpuStats();
-    std::string getNetworkStats();
-    std::string getMemStats();
-    std::string getFsStats();
-
-  private:
-    /*
-     * memory information
-     * /proc/meminfo
-     * /proc/loadavg
-     */
-    //  struct sysinfo *sinfo;
-    /*
-     * file system information
-     * /proc/diskstats
-     */
-    //  struct statvfs *svfs;
-    /*
-     * network information
-     * /proc/net/dev
-     *
-     */
-    //  struct ifaddrs *ifaddr;
-
-    long nbrProcessors;
->>>>>>> bcc72629
 
     JSON _metrics;
     JSON _mem;
@@ -92,12 +52,8 @@
     JSON _cpus;
     JSON _nets;
 };
-<<<<<<< HEAD
 
 typedef std::shared_ptr<NodeProperties> NodePropertiesPtr;
 
 }
-=======
-} // namespace iotdb
->>>>>>> bcc72629
 #endif