--- conflicted
+++ resolved
@@ -1,6 +1,6 @@
 #ifndef INCLUDE_RUNTIME_WINDOW_HPP_
 #define INCLUDE_RUNTIME_WINDOW_HPP_
-<<<<<<< HEAD
+
 #include <atomic>
 #include <iostream>
 #include <memory>
@@ -11,16 +11,6 @@
 
 #include <Util/Logger.hpp>
 
-=======
-#include <Util/Logger.hpp>
-#include <atomic>
-#include <boost/archive/text_oarchive.hpp>
-#include <boost/serialization/shared_ptr.hpp>
-#include <boost/serialization/vector.hpp>
-#include <iostream>
-#include <memory>
-
->>>>>>> b901532d
 namespace iotdb {
 class Window;
 typedef std::shared_ptr<Window> WindowPtr;
@@ -32,30 +22,18 @@
     virtual void print() = 0;
     virtual void shutdown() = 0;
     virtual size_t getNumberOfEntries() = 0;
-<<<<<<< HEAD
 
     template <class Archive> void serialize(Archive& ar, const unsigned int version) {}
 
-=======
-
-    template <class Archive> void serialize(Archive& ar, const unsigned int version) {}
-
->>>>>>> b901532d
   private:
     friend class boost::serialization::access;
 };
-const WindowPtr createTestWindow(size_t pCampaignCnt);
+const WindowPtr createTestWindow(size_t pCampaingCnt);
 const WindowPtr createTestWindow(size_t pWindowSizeInSec, size_t pCampaignCnt);
 
 } // namespace iotdb
-
-<<<<<<< HEAD
-=======
-} // namespace iotdb
->>>>>>> b901532d
 #include <boost/archive/text_iarchive.hpp>
 #include <boost/archive/text_oarchive.hpp>
 #include <boost/serialization/export.hpp>
 BOOST_CLASS_EXPORT_KEY(iotdb::Window)
-
 #endif /* INCLUDE_RUNTIME_WINDOW_HPP_ */