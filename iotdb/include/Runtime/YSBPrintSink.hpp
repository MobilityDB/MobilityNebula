--- conflicted
+++ resolved
@@ -12,17 +12,6 @@
 
 class YSBPrintSink : public PrintSink {
   public:
-<<<<<<< HEAD
-    ~YSBPrintSink();
-    YSBPrintSink();
-    bool writeData(const TupleBuffer* input_buffer) override;
-
-    void setup(){};
-    void shutdown(){};
-
-    const std::string toString() const override;
-
-=======
     YSBPrintSink();
     ~YSBPrintSink();
 
@@ -31,7 +20,6 @@
     void shutdown() override{};
     const std::string toString() const override;
 
->>>>>>> b901532d
   protected:
     friend class boost::serialization::access;
     template <class Archive> void serialize(Archive& ar, const unsigned int version)
