#ifndef ZMQSINK_HPP
#define ZMQSINK_HPP

#include <Runtime/DataSink.hpp>
#include <boost/archive/text_iarchive.hpp>
#include <boost/archive/text_oarchive.hpp>
#include <cstdint>
#include <memory>
#include <string>
#include <zmq.hpp>

namespace iotdb {

class ZmqSink : public DataSink {

  public:
    ZmqSink(const Schema& schema, const std::string& host, const uint16_t port);
    ~ZmqSink() override;
<<<<<<< HEAD

    bool writeData(const TupleBuffer* input_buffer) override;

    void setup() override { connect(); };
    void shutdown() override{};

=======

    bool writeData(const TupleBuffer* input_buffer) override;
    void setup() override { connect(); };
    void shutdown() override{};
>>>>>>> b901532d
    const std::string toString() const override;

  private:
    ZmqSink();

    friend class boost::serialization::access;
    template <class Archive> void serialize(Archive& ar, const unsigned int version)
    {
        ar& boost::serialization::base_object<DataSink>(*this);
        ar& host;
        ar& port;
    }

    std::string host;
    uint16_t port;
    size_t tupleCnt;

    bool connected;
    zmq::context_t context;
    zmq::socket_t socket;

    bool connect();
    bool disconnect();
};
} // namespace iotdb
#include <boost/archive/text_iarchive.hpp>
#include <boost/archive/text_oarchive.hpp>
#include <boost/serialization/export.hpp>
BOOST_CLASS_EXPORT_KEY(iotdb::ZmqSink)
#endif // ZMQSINK_HPP<|MERGE_RESOLUTION|>--- conflicted
+++ resolved
@@ -1,13 +1,12 @@
 #ifndef ZMQSINK_HPP
 #define ZMQSINK_HPP
 
-#include <Runtime/DataSink.hpp>
-#include <boost/archive/text_iarchive.hpp>
-#include <boost/archive/text_oarchive.hpp>
 #include <cstdint>
 #include <memory>
 #include <string>
 #include <zmq.hpp>
+
+#include <Runtime/DataSink.hpp>
 
 namespace iotdb {
 
@@ -16,19 +15,10 @@
   public:
     ZmqSink(const Schema& schema, const std::string& host, const uint16_t port);
     ~ZmqSink() override;
-<<<<<<< HEAD
-
-    bool writeData(const TupleBuffer* input_buffer) override;
-
-    void setup() override { connect(); };
-    void shutdown() override{};
-
-=======
 
     bool writeData(const TupleBuffer* input_buffer) override;
     void setup() override { connect(); };
     void shutdown() override{};
->>>>>>> b901532d
     const std::string toString() const override;
 
   private:
